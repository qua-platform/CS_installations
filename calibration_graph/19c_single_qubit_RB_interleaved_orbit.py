# %%
"""
ORBIT PROTOCOL CALIBRATION FOR CONTROL PARAMETERS (AMPLITUDE, FREQUENCY, DRAG)
This program implements the ORBIT protocol to calibrate the control parameters for single-qubit gates,
specifically amplitude, frequency, and drag. The protocol involves playing random fixed-length sequences
of Clifford gates on a qubit and measuring the state of the resonator afterwards.

Each random sequence is generated on the FPGA for the depth (specified as an input) and played
for a range of control parameter values requested by the user. The sequence is truncated to the desired depth,
and each truncated sequence ends with a recovery gate, determined at each step using a preloaded lookup table
(Cayley table), to bring the qubit back to its ground state. A specific Clifford gate, chosen by the user,
is interleaved between each random gate in the sequence to evaluate the fidelity of a particular gate.

If the readout has been properly calibrated and is sufficiently accurate, state discrimination can be applied
to return only the state of the qubit. Otherwise, the 'I' and 'Q' quadratures are returned. Each sequence is played
n_avg times for averaging, with additional averaging performed by executing different random sequences.

The data is then post-processed to extract the optimal values of the control parameters in the given range.

After finding the optimal parameters for a given depth 'm', sensitivity can be maintained by repeating the
experiment with double the depth when the error is halved.

Prerequisites:
    - Resonance frequency of the resonator coupled to the qubit under study has been determined (resonator_spectroscopy).
    - Qubit pi pulse (x180) has been calibrated through qubit spectroscopy, rabi_chevron, power_rabi, and state updates.
    - Qubit frequency has been precisely calibrated (ramsey).
    - (optional) Readout has been calibrated (readout frequency, amplitude, duration optimization, IQ blobs) for improved SNR.
    - Desired flux bias has been set.
"""
from qm.qua._expressions import QuaVariable
from qualibrate import QualibrationNode, NodeParameters
from typing import Optional, Literal, List, Union

from qualang_tools.loops import from_array


class Parameters(NodeParameters):
    qubits: Optional[str] = None
    use_state_discrimination: bool = True
    interleaved_gate_index: int = 2
    num_random_sequences: int = 50
    num_averages: int = 20
    circuit_depth: int = 1000
    seed: int = 345324
    frequency_span_in_mhz: float = 20
    frequency_step_in_mhz: float = 0.25
    min_amp_factor: float = 0.8
    max_amp_factor: float = 1.2
    amp_factor_step: float = 0.005
    min_drag_factor: float = 0.0001
    max_drag_factor: float = 2.0
    drag_factor_step: float = 0.02

    flux_point_joint_or_independent: Literal['joint', 'independent'] = "joint"
    reset_type_thermal_or_active: Literal['thermal', 'active'] = "active"
    simulate: bool = False

node = QualibrationNode(
    name="11c_Randomized_Benchmarking_Interleaved_ORBIT",
    parameters_class=Parameters
)

node.parameters = Parameters()


from qm.qua import *
from qm import SimulationConfig
from qualang_tools.results import progress_counter, fetching_tool
from qualang_tools.plot import interrupt_on_close
from qualang_tools.bakery.randomized_benchmark_c1 import c1_table
from qualang_tools.units import unit
from quam_libs.components import QuAM, Transmon
from quam_libs.macros import active_reset

import matplotlib.pyplot as plt
from scipy.optimize import curve_fit
import numpy as np


###################################################
#  Load QuAM and open Communication with the QOP  #
###################################################
# Class containing tools to help handling units and conversions.
u = unit(coerce_to_integer=True)
# Instantiate the QuAM class from the state file
machine = QuAM.load()
# Generate the OPX and Octave configurations
config = machine.generate_config()
octave_config = machine.get_octave_config()
# Open Communication with the QOP
qmm = machine.connect()

if node.parameters.qubits is None or node.parameters.qubits == '':
    qubits = machine.active_qubits
else:
    qubits = [machine.qubits[q] for q in node.parameters.qubits.replace(' ', '').split(',')]
num_qubits = len(qubits)

##############################
# Program-specific variables #
##############################

# ORBIT Parameters
span = node.parameters.frequency_span_in_mhz * u.MHz
step = node.parameters.frequency_step_in_mhz * u.MHz
dfs = np.arange(-span//2, +span//2, step, dtype=np.int32)

# Pulse amplitude sweep (as a pre-factor of the qubit pulse amplitude) - must be within [-2; 2)
amps = np.arange(node.parameters.min_amp_factor,
                 node.parameters.max_amp_factor,
                 node.parameters.amp_factor_step)

drag_factors = np.arange(node.parameters.min_drag_factor,
                         node.parameters.max_drag_factor,
                         node.parameters.drag_factor_step)

# RB Parameters
num_of_sequences = node.parameters.num_random_sequences  # Number of random sequences
n_avg = node.parameters.num_averages  # Number of averaging loops for each random sequence
circuit_depth = node.parameters.circuit_depth  # Maximum circuit depth
flux_point = node.parameters.flux_point_joint_or_independent
reset_type = node.parameters.reset_type_thermal_or_active
seed = node.parameters.seed # Pseudo-random number generator seed
# Flag to enable state discrimination if the readout has been calibrated (rotated blobs and threshold)
state_discrimination = node.parameters.use_state_discrimination
# List of recovery gates from the lookup table
inv_gates = [int(np.where(c1_table[i, :] == 0)[0][0]) for i in range(24)]
# index of the gate to interleave from the play_sequence() function defined below
# Correspondence table:
#  0: identity |  1: x180 |  2: y180
# 12: x90      | 13: -x90 | 14: y90 | 15: -y90 |
interleaved_gate_index = node.parameters.interleaved_gate_index


###################################
# Helper functions and QUA macros #
###################################
def get_interleaved_gate(gate_index):
    if gate_index == 0:
        return "I"
    elif gate_index == 1:
        return "x180"
    elif gate_index == 2:
        return "y180"
    elif gate_index == 12:
        return "x90"
    elif gate_index == 13:
        return "-x90"
    elif gate_index == 14:
        return "y90"
    elif gate_index == 15:
        return "-y90"
    else:
        raise ValueError(f"Interleaved gate index {gate_index} doesn't correspond to a single operation")


def power_law(power, a, b, p):
    return a * (p**power) + b


def generate_sequence(interleaved_gate_index):
    cayley = declare(int, value=c1_table.flatten().tolist())
    inv_list = declare(int, value=inv_gates)
    current_state = declare(int)
    step = declare(int)
    sequence = declare(int, size=2 * circuit_depth + 1)
    inv_gate = declare(int, size=2 * circuit_depth + 1)
    i = declare(int)
    rand = Random(seed=seed)

    assign(current_state, 0)
    with for_(i, 0, i < 2 * circuit_depth, i + 2):
        assign(step, rand.rand_int(24))
        assign(current_state, cayley[current_state * 24 + step])
        assign(sequence[i], step)
        assign(inv_gate[i], inv_list[current_state])
        # interleaved gate
        assign(step, interleaved_gate_index)
        assign(current_state, cayley[current_state * 24 + step])
        assign(sequence[i + 1], step)
        assign(inv_gate[i + 1], inv_list[current_state])

    return sequence, inv_gate


def play_sequence(sequence_list, depth, qubit: Transmon):
    i = declare(int)
    with for_(i, 0, i <= depth, i + 1):
        with switch_(sequence_list[i], unsafe=True):
            with case_(0):
                qubit.xy.wait(qubit.xy.operations["x180"].length // 4)
            with case_(1):
                qubit.xy.play("x180")
            with case_(2):
                qubit.xy.play("y180")
            with case_(3):
                qubit.xy.play("y180")
                qubit.xy.play("x180")
            with case_(4):
                qubit.xy.play("x90")
                qubit.xy.play("y90")
            with case_(5):
                qubit.xy.play("x90")
                qubit.xy.play("-y90")
            with case_(6):
                qubit.xy.play("-x90")
                qubit.xy.play("y90")
            with case_(7):
                qubit.xy.play("-x90")
                qubit.xy.play("-y90")
            with case_(8):
                qubit.xy.play("y90")
                qubit.xy.play("x90")
            with case_(9):
                qubit.xy.play("y90")
                qubit.xy.play("-x90")
            with case_(10):
                qubit.xy.play("-y90")
                qubit.xy.play("x90")
            with case_(11):
                qubit.xy.play("-y90")
                qubit.xy.play("-x90")
            with case_(12):
                qubit.xy.play("x90")
            with case_(13):
                qubit.xy.play("-x90")
            with case_(14):
                qubit.xy.play("y90")
            with case_(15):
                qubit.xy.play("-y90")
            with case_(16):
                qubit.xy.play("-x90")
                qubit.xy.play("y90")
                qubit.xy.play("x90")
            with case_(17):
                qubit.xy.play("-x90")
                qubit.xy.play("-y90")
                qubit.xy.play("x90")
            with case_(18):
                qubit.xy.play("x180")
                qubit.xy.play("y90")
            with case_(19):
                qubit.xy.play("x180")
                qubit.xy.play("-y90")
            with case_(20):
                qubit.xy.play("y180")
                qubit.xy.play("x90")
            with case_(21):
                qubit.xy.play("y180")
                qubit.xy.play("-x90")
            with case_(22):
                qubit.xy.play("x90")
                qubit.xy.play("y90")
                qubit.xy.play("x90")
            with case_(23):
                qubit.xy.play("-x90")
                qubit.xy.play("y90")
                qubit.xy.play("-x90")

def set_orbit_var(qubit: Transmon, orbit_var: QuaVariable, variable_to_sweep: str):
    if variable_to_sweep == "frequency":
        qubit.xy.update_frequency(orbit_var)
    elif variable_to_sweep == "amplitude":
        pass


def get_rb_interleaved_program(qubit: Transmon, variable_to_sweep: str, variable_sweep: List[Union[float, int]]):
    with program() as rb:
        depth = declare(int)  # QUA variable for the varying depth
        # QUA variable to store the last Clifford gate of the current sequence which is replaced by the recovery gate
        saved_gate = declare(int)
        m = declare(int)  # QUA variable for the loop over random sequences
        n = declare(int)  # QUA variable for the averaging loop
        I = declare(fixed)  # QUA variable for the 'I' quadrature
        Q = declare(fixed)  # QUA variable for the 'Q' quadrature
        state = declare(bool)  # QUA variable for state discrimination
        # The relevant streams
        m_st = declare_stream()
        I_st = declare_stream()
        Q_st = declare_stream()
        if state_discrimination:
            state_st = declare_stream()

        # Bring the active qubits to the minimum frequency point
        if flux_point == "independent":
            machine.apply_all_flux_to_min()
            qubit.z.to_independent_idle()
        elif flux_point == "joint":
            machine.apply_all_flux_to_joint_idle()
        else:
            machine.apply_all_flux_to_zero()
        wait(1000)

        if variable_to_sweep == "frequency":
            orbit_var = declare(int)
        else:
            orbit_var = declare(fixed)

        with for_(*from_array(orbit_var, variable_sweep)):
            set_orbit_var(qubit, orbit_var, variable_to_sweep)
            with for_(m, 0, m < num_of_sequences, m + 1):  # QUA for_ loop over the random sequences
                # Generates the RB sequence with a gate interleaved after each Clifford
                sequence_list, inv_gate_list = generate_sequence(interleaved_gate_index=interleaved_gate_index)
                # Depth_target is used to always play the gates by pairs [(random_gate-interleaved_gate)^depth/2-inv_gate]
                assign(depth, circuit_depth)
                # Replacing the last gate in the sequence with the sequence's inverse gate
                # The original gate is saved in 'saved_gate' and is being restored at the end
                assign(saved_gate, sequence_list[depth])
                assign(sequence_list[depth], inv_gate_list[depth - 1])
                # Only played the depth corresponding to target_depth
                with for_(n, 0, n < n_avg, n + 1):
                    if reset_type == "active":
                        active_reset(machine, qubit.name)
                    else:
                        wait(5*machine.thermalization_time * u.ns)
                    # Align the two elements to play the sequence after qubit initialization
                    qubit.resonator.align(qubit.xy.name)
                    # The strict_timing ensures that the sequence will be played without gaps
                    with strict_timing_():
                        # Play the random sequence of desired depth
                        play_sequence(sequence_list, depth, qubit)
                    # Align the elements to measure after playing the circuit.
                    align()
                    # Make sure you updated the ge_threshold and angle if you want to use state discrimination
                    qubit.resonator.measure("readout", qua_vars=(I, Q))
                    # Make sure you updated the ge_threshold
                    if state_discrimination:
                        assign(state, I > qubit.resonator.operations["readout"].threshold)
                        save(state, state_st)
                    else:
                        save(I, I_st)
                        save(Q, Q_st)
                # Reset the last gate of the sequence back to the original Clifford gate
                # (that was replaced by the recovery gate at the beginning)
                assign(sequence_list[depth], saved_gate)
                # Save the counter for the progress bar
                save(m, m_st)

            with stream_processing():
                m_st.save("iteration")
                if state_discrimination:
                    # saves a 2D array of depth and random pulse sequences in order to get error bars along the random sequences
                    state_st.boolean_to_int().buffer(n_avg).map(FUNCTIONS.average()).buffer(num_of_sequences).save("state")
                    # returns a 1D array of averaged random pulse sequences vs depth of circuit for live plotting
                    state_st.boolean_to_int().buffer(n_avg).map(FUNCTIONS.average()).average().save("state_avg")
                else:
<<<<<<< HEAD
                    I_st.buffer(n_avg).map(FUNCTIONS.average()).buffer(num_of_sequences).save("I")
                    Q_st.buffer(n_avg).map(FUNCTIONS.average()).buffer(num_of_sequences).save("Q")
                    I_st.buffer(n_avg).map(FUNCTIONS.average()).average().save("I_avg")
                    Q_st.buffer(n_avg).map(FUNCTIONS.average()).average().save("Q_avg")
=======
                    save(I, I_st)
                    save(Q, Q_st)
            # Reset the last gate of the sequence back to the original Clifford gate
            # (that was replaced by the recovery gate at the beginning)
            assign(sequence_list[depth], saved_gate)
            # Save the counter for the progress bar
            save(m, m_st)

        align()

        with stream_processing():
            m_st.save("iteration")
            if state_discrimination:
                # saves a 2D array of depth and random pulse sequences in order to get error bars along the random sequences
                state_st.boolean_to_int().buffer(n_avg).map(FUNCTIONS.average()).buffer(num_of_sequences).save("state")
                # returns a 1D array of averaged random pulse sequences vs depth of circuit for live plotting
                state_st.boolean_to_int().buffer(n_avg).map(FUNCTIONS.average()).average().save("state_avg")
            else:
                I_st.buffer(n_avg).map(FUNCTIONS.average()).buffer(num_of_sequences).save("I")
                Q_st.buffer(n_avg).map(FUNCTIONS.average()).buffer(num_of_sequences).save("Q")
                I_st.buffer(n_avg).map(FUNCTIONS.average()).average().save("I_avg")
                Q_st.buffer(n_avg).map(FUNCTIONS.average()).average().save("Q_avg")
>>>>>>> 225513a4

    return rb


simulate = False

if simulate:
    simulation_config = SimulationConfig(duration=100_000)  # in clock cycles
    job = qmm.simulate(config, get_rb_interleaved_program(qubits[0]), simulation_config)
    job.get_simulated_samples().con1.plot()
    node.results["figure"] = plt.gcf()
else:
    node.results = {}
    for qubit in qubits:
        qm = qmm.open_qm(config)
        job = qm.execute(get_rb_interleaved_program(qubit))
        if state_discrimination:
            results = fetching_tool(job, data_list=["state_avg", "iteration"], mode="live")
        else:
            results = fetching_tool(job, data_list=["I_avg", "Q_avg", "iteration"], mode="live")
        # Live plotting
        fig = plt.figure()
        interrupt_on_close(fig, job)  # Interrupts the job when closing the figure
        # data analysis
        while results.is_processing():
            # data analysis
            if state_discrimination:
                state_avg, iteration = results.fetch_all()
                value_avg = state_avg
            else:
                I, Q, iteration = results.fetch_all()
                value_avg = I

            # Progress bar
            progress_counter(iteration, num_of_sequences, start_time=results.get_start_time())
            # Plot averaged values
            plt.cla()
            plt.plot(circuit_depth, value_avg, marker=".")
            plt.xlabel("Number of Clifford gates")
            plt.ylabel("Sequence Fidelity")
            plt.title(f"Single qubit interleaved RB {get_interleaved_gate(interleaved_gate_index)}")
            plt.pause(0.1)

        # At the end of the program, fetch the non-averaged results to get the error-bars
        if state_discrimination:
            results = fetching_tool(job, data_list=["state"])
            state = results.fetch_all()[0]
            value_avg = np.mean(state, axis=0)
            error_avg = np.std(state, axis=0)
        else:
            results = fetching_tool(job, data_list=["I", "Q"])
            I, Q = results.fetch_all()
            value_avg = np.mean(I, axis=0)
            error_avg = np.std(I, axis=0)
        # data analysis

        # Save data from the node
        node.results[f"{qubit.name}_figure"] = fig

        plt.show()

        # Close the quantum machines at the end in order to put all flux biases to 0 so that the fridge doesn't heat-up
        qm.close()

# %%
node.results['initial_parameters'] = node.parameters.model_dump()
node.machine = machine
node.save()<|MERGE_RESOLUTION|>--- conflicted
+++ resolved
@@ -344,36 +344,10 @@
                     # returns a 1D array of averaged random pulse sequences vs depth of circuit for live plotting
                     state_st.boolean_to_int().buffer(n_avg).map(FUNCTIONS.average()).average().save("state_avg")
                 else:
-<<<<<<< HEAD
                     I_st.buffer(n_avg).map(FUNCTIONS.average()).buffer(num_of_sequences).save("I")
                     Q_st.buffer(n_avg).map(FUNCTIONS.average()).buffer(num_of_sequences).save("Q")
                     I_st.buffer(n_avg).map(FUNCTIONS.average()).average().save("I_avg")
                     Q_st.buffer(n_avg).map(FUNCTIONS.average()).average().save("Q_avg")
-=======
-                    save(I, I_st)
-                    save(Q, Q_st)
-            # Reset the last gate of the sequence back to the original Clifford gate
-            # (that was replaced by the recovery gate at the beginning)
-            assign(sequence_list[depth], saved_gate)
-            # Save the counter for the progress bar
-            save(m, m_st)
-
-        align()
-
-        with stream_processing():
-            m_st.save("iteration")
-            if state_discrimination:
-                # saves a 2D array of depth and random pulse sequences in order to get error bars along the random sequences
-                state_st.boolean_to_int().buffer(n_avg).map(FUNCTIONS.average()).buffer(num_of_sequences).save("state")
-                # returns a 1D array of averaged random pulse sequences vs depth of circuit for live plotting
-                state_st.boolean_to_int().buffer(n_avg).map(FUNCTIONS.average()).average().save("state_avg")
-            else:
-                I_st.buffer(n_avg).map(FUNCTIONS.average()).buffer(num_of_sequences).save("I")
-                Q_st.buffer(n_avg).map(FUNCTIONS.average()).buffer(num_of_sequences).save("Q")
-                I_st.buffer(n_avg).map(FUNCTIONS.average()).average().save("I_avg")
-                Q_st.buffer(n_avg).map(FUNCTIONS.average()).average().save("Q_avg")
->>>>>>> 225513a4
-
     return rb
 
 
