# %%
"""
        RESONATOR SPECTROSCOPY VERSUS READOUT AMPLITUDE
This sequence involves measuring the resonator by sending a readout pulse and demodulating the signals to
extract the 'I' and 'Q' quadratures for all resonators simultaneously.
This is done across various readout intermediate dfs and amplitudes.
Based on the results, one can determine if a qubit is coupled to the resonator by noting the resonator frequency
splitting. This information can then be used to adjust the readout amplitude, choosing a readout amplitude value
just before the observed frequency splitting.

Prerequisites:
    - Calibration of the time of flight, offsets, and gains (referenced as "time_of_flight").
    - Calibration of the IQ mixer connected to the readout line (be it an external mixer or an Octave port).
    - Identification of the resonator's resonance frequency (referred to as "resonator_spectroscopy").
    - Configuration of the readout pulse amplitude (the pulse processor will sweep up to twice this value) and duration.
    - Specification of the expected resonator depletion time in the state.

Before proceeding to the next node:
    - Update the readout frequency, labeled as "f_res" and "f_opt", in the state.
    - Adjust the readout amplitude, labeled as "readout_pulse_amp", in the state.
    - Save the current state by calling machine.save("quam")
"""
from qualibrate import QualibrationNode, NodeParameters
from typing import Optional


class Parameters(NodeParameters):
    qubits: Optional[str] = None
    num_averages: int = 100
    frequency_span: int = 10_000_000
    frequency_step: int = 100_000
    simulate: bool = False

node = QualibrationNode(
    name="02b_Resonator_Spectroscopy_vs_Amplitude",
    parameters_class=Parameters
)

node.parameters = Parameters()


from qm.qua import *
from qm import SimulationConfig
from qualang_tools.results import progress_counter, fetching_tool
from qualang_tools.plot import interrupt_on_close
from qualang_tools.loops import from_array
from qualang_tools.units import unit
from quam_libs.components import QuAM
from quam_libs.macros import qua_declaration, multiplexed_readout, node_save

import matplotlib.pyplot as plt
import numpy as np
from scipy import signal

import matplotlib
import xarray as xr
from lib.qua_datasets import apply_angle, subtract_slope
from lib.plot_utils import QubitGrid, grid_iter
from lib.fit import peaks_dips
from lib.save_utils import fetch_results_as_xarray
from quam_libs.qualibrate.trackable_object import tracked_updates

# matplotlib.use("TKAgg")


###################################################
#  Load QuAM and open Communication with the QOP  #
###################################################
# Class containing tools to help handling units and conversions.
u = unit(coerce_to_integer=True)
# Instantiate the QuAM class from the state file
machine = QuAM.load()
# Generate the OPX and Octave configurations
config = machine.generate_config()
octave_config = machine.get_octave_config()
# Open Communication with the QOP
qmm = machine.connect()

# Get the relevant QuAM components
if node.parameters.qubits is None:
    qubits = machine.active_qubits
else:
    qubits = [machine.qubits[q] for q in node.parameters.qubits.split(', ')]
resonators = [qubit.resonator for qubit in qubits]
prev_amps = [rr.operations["readout"].amplitude for rr in resonators]
num_qubits = len(qubits)
num_resonators = len(resonators)

###################
# The QUA program #
###################


n_avg = node.parameters.num_averages  # The number of averages
# Uncomment this to override the initial readout amplitude for all resonators
# for rr in resonators:
#     rr.operations["readout"].amplitude = 0.25

for q in qubits:
    q.resonator.operations["readout"].amplitude = 0.4
config = machine.generate_config()
    
# The readout amplitude sweep (as a pre-factor of the readout amplitude) - must be within [-2; 2)
# amps = np.arange(0.05, 1.00, 0.02)
amps = np.logspace(-2, 0.0, 100)
# The frequency sweep around the resonator resonance frequencies f_opt
span = node.parameters.frequency_span
dfs = np.arange(-span/2, +span/2, 0.05e6)

with program() as multi_res_spec_vs_amp:
    # Declare 'I' and 'Q' and the corresponding streams for the two resonators.
    # For instance, here 'I' is a python list containing two QUA fixed variables.
    I, I_st, Q, Q_st, n, n_st = qua_declaration(num_qubits=num_qubits)
    a = declare(fixed)  # QUA variable for the readout amplitude pre-factor
    df = declare(int)  # QUA variable for the readout frequency

    # Bring the active qubits to the minimum frequency point
    machine.apply_all_flux_to_min()

    for i, q in enumerate(qubits):

        # resonator of this qubit
        rr = q.resonator

        with for_(n, 0, n < n_avg, n + 1):  # QUA for_ loop for averaging
            save(n, n_st)

            with for_(*from_array(df, dfs)):  # QUA for_ loop for sweeping the frequency
                # Update the resonator frequencies for all resonators
                update_frequency(rr.name, df + rr.intermediate_frequency)
                rr.wait(machine.depletion_time * u.ns)

                with for_(*from_array(a, amps)):  # QUA for_ loop for sweeping the readout amplitude
                    # readout the resonator
                    rr.measure("readout", qua_vars=(I[i], Q[i]), amplitude_scale=a)

                    # wait for the resonator to relax
                    rr.wait(machine.depletion_time * u.ns)
                    wait(1000, rr.name)  # wait for the resonator to relax
                    # save data
                    save(I[i], I_st[i])
                    save(Q[i], Q_st[i])

        align(*[rr.name for rr in resonators])

        with stream_processing():
            if not i:
                n_st.save("n")
            # for i in range(num_resonators):
            I_st[i].buffer(len(amps)).buffer(len(dfs)).average().save(f"I{i + 1}")
            Q_st[i].buffer(len(amps)).buffer(len(dfs)).average().save(f"Q{i + 1}")

#######################
# Simulate or execute #
#######################
simulate = node.parameters.simulate

if simulate:
    # Simulates the QUA program for the specified duration
    simulation_config = SimulationConfig(duration=10_000)  # In clock cycles = 4ns
    job = qmm.simulate(config, multi_res_spec_vs_amp, simulation_config)
    job.get_simulated_samples().con1.plot()
    node.results = {"figure": plt.gcf()}
else:
    # Open a quantum machine to execute the QUA program
    qm = qmm.open_qm(config)
    # Execute the QUA program
    job = qm.execute(multi_res_spec_vs_amp)
    # Prepare the figures for live plotting
    fig = plt.figure()
    interrupt_on_close(fig, job)
    # Tool to easily fetch results from the OPX (results_handle used in it)
    res_list = ["n"] + sum([[f"I{i + 1}", f"Q{i + 1}"] for i in range(num_resonators)], [])
    results = fetching_tool(job, res_list, mode="live")
    # Live plotting
    while results.is_processing():
        # Fetch results
        fetched_data = results.fetch_all()
        n = fetched_data[0]
        I_data = fetched_data[1::2]
        Q_data = fetched_data[2::2]

        # Progress bar
        progress_counter(n, n_avg, start_time=results.start_time)

        plt.suptitle("Resonator spectroscopy vs amplitude")
        A_data = []
        for i, rr in enumerate(resonators):
            s = u.demod2volts(I_data[i] + 1j * Q_data[i], rr.operations["readout"].length)
            A = np.abs(s)
            # Normalize data
            row_sums = A.sum(axis=0)
            A = A / row_sums[np.newaxis, :]
            A_data.append(A)
            # Plot
            plt.subplot(1, num_resonators, i + 1)
            plt.cla()
            plt.title(f"{rr.name} - f_cent: {int(rr.rf_frequency / u.MHz)} MHz")
            plt.xlabel("Readout amplitude [V]")
            plt.ylabel("Readout detuning [MHz]")
            plt.pcolor(amps * rr.operations["readout"].amplitude, dfs / u.MHz, A)
            plt.axhline(0, color="k", linestyle="--")
            plt.axvline(prev_amps[i], color="k", linestyle="--")

        plt.tight_layout()
        plt.pause(0.1)

    plt.show()

    # Close the quantum machines at the end in order to put all flux biases to 0 so that the fridge doesn't heat-up
    while job.status == 'running':
        pass
    qm.close()

    # resonators[0].operations["readout"].amplitude = 0.008
    # resonators[1].operations["readout"].amplitude = 0.008
    # resonators[2].operations["readout"].amplitude = 0.008
    # resonators[3].operations["readout"].amplitude = 0.008
    # resonators[4].operations["readout"].amplitude = 0.008

    # Save data from the node
    # data = {}
    # for i, rr in enumerate(resonators):
    #     data[f"{rr.name}_amplitude"] = amps * rr.operations["readout"].amplitude
    #     data[f"{rr.name}_frequency"] = dfs + rr.intermediate_frequency
    #     data[f"{rr.name}_R"] = A_data[i]
    #     data[f"{rr.name}_readout_amplitude"] = prev_amps[i]
    # data["figure"] = fig
    # node_save(machine, "resonator_spectroscopy_vs_amplitude", data, additional_files=True)

# %%
if not simulate:
    handles = job.result_handles
    ds = fetch_results_as_xarray(handles, qubits, { "amp": amps,"freq": dfs})

# %%
if not simulate:
    ds = ds.assign({'IQ_abs': np.sqrt(ds['I'] ** 2 + ds['Q'] ** 2)})

    def abs_freq(q):
        def foo(freq):
            return freq + q.resonator.intermediate_frequency + q.resonator.LO_frequency
        return foo

    def abs_amp(q):
        def foo(amp):
            return amp * q.resonator.operations['readout'].amplitude
        return foo

    ds = ds.assign_coords({'freq_full' : (['qubit','freq'],np.array([abs_freq(q)(dfs) for q in qubits]))})
    ds = ds.assign_coords({'abs_amp' : (['qubit','amp'],np.array([abs_amp(q)(amps) for q in qubits]))})

    ds.freq_full.attrs['long_name'] = 'Frequency'
    ds.freq_full.attrs['units'] = 'GHz'
    ds.abs_amp.attrs['long_name'] = 'Amplitude'
    ds.abs_amp.attrs['units'] = 'V'
    ds = ds.assign({'IQ_abs_norm': ds['IQ_abs']/ds.IQ_abs.mean(dim=['freq'])})

    node.results = {}
    node.results['ds'] = ds

# %%
if not simulate:
    res_min_vs_amp = [peaks_dips(ds.IQ_abs_norm.sel(
        amp=amp), dim='freq', prominence_factor=5).position for amp in ds.amp]
    res_min_vs_amp = xr.concat(res_min_vs_amp, 'amp')
    res_freq_full = ds.freq_full.sel(freq=0, method='nearest') + res_min_vs_amp
    res_low_power = res_min_vs_amp.sel(amp=slice(0.001,0.03)).mean(dim='amp')
    res_hi_power = res_min_vs_amp.isel(amp=-1)

<<<<<<< HEAD
    rr_pwr = xr.where(abs(res_min_vs_amp-res_low_power) < 0.15 *
                      (abs(res_hi_power-res_low_power)), res_min_vs_amp.amp, 0).max(dim='amp')
=======
# %%
res_min_vs_amp = [peaks_dips(ds.IQ_abs_norm.sel(
    amp=amp), dim='freq', prominence_factor=5).position for amp in ds.amp]
res_min_vs_amp = xr.concat(res_min_vs_amp, 'amp')
res_freq_full = ds.freq_full.sel(freq=0, method='nearest') + res_min_vs_amp
res_low_power = res_min_vs_amp.sel(amp=slice(0.001,0.03)).mean(dim='amp')
res_hi_power = res_min_vs_amp.isel(amp=-1)

rr_pwr = xr.where(abs(res_min_vs_amp-res_low_power) < 0.15 *
                  (abs(res_hi_power-res_low_power)), res_min_vs_amp.amp, 0).max(dim='amp')

RO_power_ratio = 0.3
rr_pwr = RO_power_ratio*rr_pwr
    
# %%
grid = QubitGrid(ds, [f'q-{i}_0' for i in range(num_qubits)])

for ax, qubit in grid_iter(grid):
    ds.loc[qubit].IQ_abs_norm.plot(ax=ax, add_colorbar=False,
                                    x='freq_full', y='abs_amp', robust=True,
                                    yscale = 'log')
    ax.plot(
        res_freq_full.loc[qubit], ds.abs_amp.loc[qubit], color='orange', linewidth=0.5)
    ax.axhline(y=abs_amp(machine.qubits[qubit['qubit']])(
            rr_pwr.loc[qubit]).values, color='r', linestyle='--')

grid.fig.suptitle('Resonator spectroscopy VS. power at base')
plt.tight_layout()
plt.show()
data["figure"] = grid.fig

fit_results = {}
for q in qubits:
    fit_results[q.name] = {}
    if float(rr_pwr.sel(qubit=q.name)) > 0:
        q.resonator.operations["readout"].amplitude *= float(rr_pwr.sel(qubit=q.name))
    q.resonator.intermediate_frequency+=int(res_low_power.sel(qubit=q.name).values)   
    fit_results[q.name]["RO_amplitude"]=float(rr_pwr.sel(qubit=q.name)) 
data['resonator_frequency'] = fit_results
>>>>>>> d27c4dff

    RO_power_ratio = 0.3
    rr_pwr = RO_power_ratio*rr_pwr

# %%
if not simulate:
    grid_names = [f'{q.name}_0' for q in qubits]
    grid = QubitGrid(ds, grid_names)

    for ax, qubit in grid_iter(grid):
        ds.loc[qubit].IQ_abs_norm.plot(ax=ax, add_colorbar=False,
                                        x='freq_full', y='abs_amp', robust=True,
                                        yscale = 'log')
        ax.plot(
            res_freq_full.loc[qubit], ds.abs_amp.loc[qubit], color='orange', linewidth=0.5)
        ax.axhline(y=abs_amp(machine.qubits[qubit['qubit']])(
                rr_pwr.loc[qubit]).values, color='r', linestyle='--')

    grid.fig.suptitle('Resonator spectroscopy VS. power at base')
    plt.tight_layout()
    plt.show()
    node.results["figure"] = grid.fig

    fit_results = {}
    for q in qubits:
        fit_results[q.name] = {}
        if float(rr_pwr.sel(qubit=q.name)) > 0:
            with node.record_state_updates():
                q.resonator.operations["readout"].amplitude *= float(rr_pwr.sel(qubit=q.name))
        q.resonator.intermediate_frequency+=int(res_low_power.sel(qubit=q.name).values)
        fit_results[q.name]["RO_amplitude"]=float(rr_pwr.sel(qubit=q.name))
    node.results['resonator_frequency'] = fit_results

# %%
node.results['initial_parameters'] = node.parameters.model_dump()
node.machine = machine
node.save()<|MERGE_RESOLUTION|>--- conflicted
+++ resolved
@@ -268,50 +268,8 @@
     res_low_power = res_min_vs_amp.sel(amp=slice(0.001,0.03)).mean(dim='amp')
     res_hi_power = res_min_vs_amp.isel(amp=-1)
 
-<<<<<<< HEAD
     rr_pwr = xr.where(abs(res_min_vs_amp-res_low_power) < 0.15 *
                       (abs(res_hi_power-res_low_power)), res_min_vs_amp.amp, 0).max(dim='amp')
-=======
-# %%
-res_min_vs_amp = [peaks_dips(ds.IQ_abs_norm.sel(
-    amp=amp), dim='freq', prominence_factor=5).position for amp in ds.amp]
-res_min_vs_amp = xr.concat(res_min_vs_amp, 'amp')
-res_freq_full = ds.freq_full.sel(freq=0, method='nearest') + res_min_vs_amp
-res_low_power = res_min_vs_amp.sel(amp=slice(0.001,0.03)).mean(dim='amp')
-res_hi_power = res_min_vs_amp.isel(amp=-1)
-
-rr_pwr = xr.where(abs(res_min_vs_amp-res_low_power) < 0.15 *
-                  (abs(res_hi_power-res_low_power)), res_min_vs_amp.amp, 0).max(dim='amp')
-
-RO_power_ratio = 0.3
-rr_pwr = RO_power_ratio*rr_pwr
-    
-# %%
-grid = QubitGrid(ds, [f'q-{i}_0' for i in range(num_qubits)])
-
-for ax, qubit in grid_iter(grid):
-    ds.loc[qubit].IQ_abs_norm.plot(ax=ax, add_colorbar=False,
-                                    x='freq_full', y='abs_amp', robust=True,
-                                    yscale = 'log')
-    ax.plot(
-        res_freq_full.loc[qubit], ds.abs_amp.loc[qubit], color='orange', linewidth=0.5)
-    ax.axhline(y=abs_amp(machine.qubits[qubit['qubit']])(
-            rr_pwr.loc[qubit]).values, color='r', linestyle='--')
-
-grid.fig.suptitle('Resonator spectroscopy VS. power at base')
-plt.tight_layout()
-plt.show()
-data["figure"] = grid.fig
-
-fit_results = {}
-for q in qubits:
-    fit_results[q.name] = {}
-    if float(rr_pwr.sel(qubit=q.name)) > 0:
-        q.resonator.operations["readout"].amplitude *= float(rr_pwr.sel(qubit=q.name))
-    q.resonator.intermediate_frequency+=int(res_low_power.sel(qubit=q.name).values)   
-    fit_results[q.name]["RO_amplitude"]=float(rr_pwr.sel(qubit=q.name)) 
-data['resonator_frequency'] = fit_results
->>>>>>> d27c4dff
 
     RO_power_ratio = 0.3
     rr_pwr = RO_power_ratio*rr_pwr
@@ -335,6 +293,11 @@
     plt.show()
     node.results["figure"] = grid.fig
 
+    RO_power_ratio = 0.3
+    rr_pwr = RO_power_ratio*rr_pwr
+    
+# %%
+if not simulate:
     fit_results = {}
     for q in qubits:
         fit_results[q.name] = {}
