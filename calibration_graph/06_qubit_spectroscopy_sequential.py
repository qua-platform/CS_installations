--- conflicted
+++ resolved
@@ -378,47 +378,20 @@
                     prev_angle = 0.0
                 q.resonator.operations["readout"].axis_angle = (prev_angle - angle.sel(qubit = q.name).values )% (2*np.pi)
 
-                Pi_length = q.xy.operations["x180"].length
-                used_amp = q.xy.operations["saturation"].amplitude * operation_amp
-                factor_cw = float(target_peak_width/result.sel(qubit = q.name).width.values)
-                factor_pi = np.pi/(result.sel(qubit = q.name).width.values * Pi_length*1e-9)
-
-                q.xy.operations["saturation"].amplitude = factor_cw * used_amp / operation_amp
-
-                if factor_pi*used_amp < 0.3:
-                    q.xy.operations["x180"].amplitude = factor_pi*used_amp
-                elif factor_pi*used_amp >= 0.3:
-                    q.xy.operations["x180"].amplitude = 0.3
-                node.results[f'fit_successful_{q.name}'] = True
+            Pi_length = q.xy.operations["x180"].length
+            used_amp = q.xy.operations["saturation"].amplitude * operation_amp
+            factor_cw = float(target_peak_width/result.sel(qubit = q.name).width.values)
+            factor_pi = np.pi/(result.sel(qubit = q.name).width.values * Pi_length*1e-9)
+            if factor_cw*used_amp/operation_amp < 0.5:
+                q.xy.operations["saturation"].amplitude = factor_cw*used_amp/operation_amp
             else:
-                node.results[f'fit_successful_{q.name}'] = False
-
-<<<<<<< HEAD
-=======
-for q in qubits:
-    fit_results[q.name] = {}
-    if not np.isnan(result.sel(qubit = q.name).position.values):        
-        q.xy.intermediate_frequency += float(result.sel(qubit = q.name).position.values)
-        
-        prev_angle = q.resonator.operations["readout"].axis_angle
-        if not  prev_angle:
-            prev_angle = 0.0
-        q.resonator.operations["readout"].axis_angle = (prev_angle - angle.sel(qubit = q.name).values )% (2*np.pi)
-
-        Pi_length = q.xy.operations["x180"].length
-        used_amp = q.xy.operations["saturation"].amplitude * saturation_amp    
-        factor_cw = float(target_peak_width/result.sel(qubit = q.name).width.values)
-        factor_pi = np.pi/(result.sel(qubit = q.name).width.values * Pi_length*1e-9)
-        if factor_cw*used_amp/saturation_amp < 0.5:
-            q.xy.operations["saturation"].amplitude = factor_cw*used_amp/saturation_amp
-        else:
-            q.xy.operations["saturation"].amplitude = 0.5
-            
-        if factor_pi*used_amp < 0.3:
-            q.xy.operations["x180"].amplitude = factor_pi*used_amp
-        elif factor_pi*used_amp >= 0.3:
-            q.xy.operations["x180"].amplitude = 0.3
->>>>>>> d27c4dff
+                q.xy.operations["saturation"].amplitude = 0.5
+
+            if factor_pi*used_amp < 0.3:
+                q.xy.operations["x180"].amplitude = factor_pi*used_amp
+            elif factor_pi*used_amp >= 0.3:
+                q.xy.operations["x180"].amplitude = 0.3
+
 # %%
 node.results['initial_parameters'] = node.parameters.model_dump()
 node.machine = machine
