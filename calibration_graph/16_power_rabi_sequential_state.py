# %%
"""
POWER RABI WITH ERROR AMPLIFICATION
This sequence involves repeatedly executing the qubit pulse (such as x180, square_pi, or similar) 'N' times and
measuring the state of the resonator across different qubit pulse amplitudes and number of pulses.
By doing so, the effect of amplitude inaccuracies is amplified, enabling a more precise measurement of the pi pulse
amplitude. The results are then analyzed to determine the qubit pulse amplitude suitable for the selected duration.

Prerequisites:
    - Having found the resonance frequency of the resonator coupled to the qubit under study (resonator_spectroscopy).
    - Having calibrated the IQ mixer connected to the qubit drive line (external mixer or Octave port)
    - Having found the rough qubit frequency and pi pulse duration (rabi_chevron_duration or time_rabi).
    - Set the qubit frequency, desired pi pulse duration and rough pi pulse amplitude in the state.
    - Set the desired flux bias

Next steps before going to the next node:
    - Update the qubit pulse amplitude (pi_amp) in the state.
    - Save the current state by calling machine.save("quam")
"""
from qualibrate import QualibrationNode, NodeParameters
from typing import Optional, Literal, List

class Parameters(NodeParameters):
    targets_name: str = 'qubits'
    qubits: Optional[List[str]] = None
    num_averages: int = 50
    operation_x180_or_any_90: Literal['x180', 'x90', '-x90', 'y90', '-y90'] = "x180"
    min_amp_factor: float = 0.8
    max_amp_factor: float = 1.2
    amp_factor_step: float = 0.005
    max_number_rabi_pulses_per_sweep: int = 100
    flux_point_joint_or_independent: Literal['joint', 'independent'] = "joint"
    reset_type_thermal_or_active: Literal['thermal', 'active'] = "active"
    simulate: bool = False
<<<<<<< HEAD
    wait_for_other_users: bool = False
=======
    timeout: int = 100
>>>>>>> 4b3689d0

node = QualibrationNode(
    name="08_Power_Rabi_State",
    parameters_class=Parameters
)

node.parameters = Parameters()


from qm.qua import *
from qm import SimulationConfig
from qualang_tools.results import progress_counter, fetching_tool
from qualang_tools.plot import interrupt_on_close
from qualang_tools.loops import from_array
from qualang_tools.multi_user import qm_session
from qualang_tools.units import unit
from quam_libs.components import QuAM
from quam_libs.macros import qua_declaration, multiplexed_readout, node_save, active_reset
import matplotlib.pyplot as plt
import numpy as np

import matplotlib
from quam_libs.lib.plot_utils import QubitGrid, grid_iter
from quam_libs.lib.save_utils import fetch_results_as_xarray
from quam_libs.lib.fit import fit_oscillation, oscillation

# matplotlib.use("TKAgg")


###################################################
#  Load QuAM and open Communication with the QOP  #
###################################################
# Class containing tools to help handling units and conversions.
u = unit(coerce_to_integer=True)
# Instantiate the QuAM class from the state file
machine = QuAM.load()
# Generate the OPX and Octave configurations
config = machine.generate_config()
octave_config = machine.get_octave_config()
# Open Communication with the QOP
qmm = machine.connect()

# Get the relevant QuAM components
if node.parameters.qubits is None or node.parameters.qubits == '':
    qubits = machine.active_qubits
else:
    qubits = [machine.qubits[q] for q in node.parameters.qubits]
num_qubits = len(qubits)

###################
# The QUA program #
###################

operation = node.parameters.operation_x180_or_any_90  # The qubit operation to play, can be switched to "x180" when the qubits are found.
n_avg = node.parameters.num_averages  # The number of averages
flux_point = node.parameters.flux_point_joint_or_independent  # 'independent' or 'joint'
reset_type = node.parameters.reset_type_thermal_or_active  # "active" or "thermal"

# Pulse amplitude sweep (as a pre-factor of the qubit pulse amplitude) - must be within [-2; 2)
amps = np.arange(node.parameters.min_amp_factor,
                 node.parameters.max_amp_factor,
                 node.parameters.amp_factor_step)

# Number of applied Rabi pulses sweep
N_pi = node.parameters.max_number_rabi_pulses_per_sweep  # Maximum number of qubit pulses

if operation == "x180":
    N_pi_vec = np.arange(1,N_pi,2).astype("int")
elif operation in ["x90", "-x90", "y90", "-y90"]:
    N_pi_vec = np.arange(2,N_pi,4).astype("int")
else:
    raise ValueError(f"Unrecognized operation {operation}.")


with program() as power_rabi:
    I, _, Q, _, n, n_st = qua_declaration(num_qubits=num_qubits)
    state = [declare(int) for _ in range(num_qubits)]
    state_stream = [declare_stream() for _ in range(num_qubits)]
    a = declare(fixed)  # QUA variable for the qubit drive amplitude pre-factor
    npi = declare(int)  # QUA variable for the number of qubit pulses
    count = declare(int)  # QUA variable for counting the qubit pulses

    for i, qubit in enumerate(qubits):
        # Bring the active qubits to the minimum frequency point
        if flux_point == "independent":
            machine.apply_all_flux_to_min()
            qubit.z.to_independent_idle()
        elif flux_point == "joint":
            machine.apply_all_flux_to_joint_idle()
        else:
            machine.apply_all_flux_to_zero()

        for qb in qubits:
            wait(1000, qb.z.name)
        
        align()        

        with for_(n, 0, n < n_avg, n + 1):
            save(n, n_st)
            with for_(*from_array(npi, N_pi_vec)):
                with for_(*from_array(a, amps)):
                    if reset_type == "active":
                        active_reset(machine, qubit.name)
                    else:
                        wait(5*machine.thermalization_time * u.ns)
                    qubit.align()
                    # Loop for error amplification (perform many qubit pulses)
                    with for_(count, 0, count < npi, count + 1):
                        qubit.xy.play(operation, amplitude_scale=a)
                    align()
                    qubit.resonator.measure("readout", qua_vars=(I[i], Q[i]))
                    assign(state[i], Cast.to_int(I[i] > qubit.resonator.operations["readout"].threshold))
                    save(state[i], state_stream[i])
        
        align()

    with stream_processing():
        n_st.save("n")
        for i, qubit in enumerate(qubits):
            if operation == "x180":
                state_stream[i].buffer(len(amps)).buffer(np.ceil(N_pi / 2)).average().save(f"state{i + 1}")
            elif operation in ["x90", "-x90", "y90", "-y90"]:
                state_stream[i].buffer(len(amps)).buffer(np.ceil(N_pi / 4)).average().save(f"state{i + 1}")
            else:
                raise ValueError(f"Unrecognized operation {operation}.")

###########################
# Run or Simulate Program #
###########################
simulate = node.parameters.simulate

if simulate:
    # Simulates the QUA program for the specified duration
    simulation_config = SimulationConfig(duration=10_000)  # In clock cycles = 4ns
    job = qmm.simulate(config, power_rabi, simulation_config)
    job.get_simulated_samples().con1.plot()
    node.results = {"figure": plt.gcf()}
    node.machine = machine
    node.save()
    quit()
else:
<<<<<<< HEAD
    if node.parameters.wait_for_other_users:
        with qm_session(qmm, config, timeout=100) as qm:
            job = qm.execute(power_rabi, flags=['auto-element-thread'])
            # Get results from QUA program
            data_list = ["n"]
            results = fetching_tool(job, data_list, mode="live")
            # Live plotting
            # fig = plt.figure()
            # interrupt_on_close(fig, job)  # Interrupts the job when closing the figure
            while results.is_processing():
                fetched_data = results.fetch_all()
                n = fetched_data[0]
                progress_counter(n, n_avg, start_time=results.start_time)
    else:
        qm = qmm.open_qm(config)
=======
    with qm_session(qmm, config, timeout=node.parameters.timeout) as qm:
>>>>>>> 4b3689d0
        job = qm.execute(power_rabi, flags=['auto-element-thread'])
        # Get results from QUA program
        data_list = ["n"]
        results = fetching_tool(job, data_list, mode="live")
        # Live plotting
        # fig = plt.figure()
        # interrupt_on_close(fig, job)  # Interrupts the job when closing the figure
        while results.is_processing():
            fetched_data = results.fetch_all()
            n = fetched_data[0]
            progress_counter(n, n_avg, start_time=results.start_time)
# %%
handles = job.result_handles
ds = fetch_results_as_xarray(handles, qubits, {"amp": amps, "N": N_pi_vec})
# %%
def abs_amp(q):
    def foo(amp):
        return q.xy.operations[operation].amplitude * amp
    return foo

ds = ds.assign_coords({'abs_amp' : (['qubit','amp'],np.array([abs_amp(q)(amps) for q in qubits]))})
node.results = {}
node.results['ds'] = ds

# %%
fit_results = {}

if N_pi == 1:
    fit = fit_oscillation(ds.state, 'amp')
    fit_evals = oscillation(ds.amp,fit.sel(fit_vals = 'a'),fit.sel(fit_vals = 'f'),fit.sel(fit_vals = 'phi'),fit.sel(fit_vals = 'offset'))
    for q in qubits:
        fit_results[q.name] = {}
        f_fit = fit.loc[q.name].sel(fit_vals='f')
        phi_fit = fit.loc[q.name].sel(fit_vals='phi')
        phi_fit = phi_fit - np.pi * (phi_fit > np.pi/2)
        factor = float(1.0 * (np.pi - phi_fit)/ (2* np.pi* f_fit))
        new_pi_amp = q.xy.operations[operation].amplitude * factor
        if new_pi_amp < 0.3:
            print(f"amplitude for Pi pulse is modified by a factor of {factor:.2f}")
            print(f"new amplitude is {1e3 * new_pi_amp:.2f} mV \n")
            fit_results[q.name]['Pi_amplitude'] = float(new_pi_amp)
        else:
            print(f"Fitted amplitude too high, new amplitude is 300 mV \n")
            fit_results[q.name]['Pi_amplitude'] = 0.3
    node.results['fit_results'] = fit_results

elif N_pi > 1:
    I_n=ds.state.mean(dim='N')
    datamaxIndx = I_n.argmax(dim='amp')
    for q in qubits:
        new_pi_amp = ds.abs_amp.sel(qubit = q.name)[datamaxIndx.sel(qubit = q.name)]
        fit_results[q.name] = {}
        if new_pi_amp < 0.3:
            fit_results[q.name]['Pi_amplitude'] = float(new_pi_amp)
            print(f"amplitude for Pi pulse is modified by a factor of {I_n.idxmax(dim='amp').sel(qubit = q.name):.2f}")
            print(f"new amplitude is {1e3 * new_pi_amp:.2f} mV \n")
        else:
            print(f"Fitted amplitude too high, new amplitude is 300 mV \n")
            fit_results[q.name]['Pi_amplitude'] = 0.3
    node.results['fit_results'] = fit_results
# %%
grid_names = [f'{q.name}_0' for q in qubits]
grid = QubitGrid(ds, grid_names)
for ax, qubit in grid_iter(grid):
    if N_pi == 1:
        (ds.assign_coords(amp_mV  = ds.abs_amp *1e3).loc[qubit].state).plot(ax = ax, x = 'amp_mV')
        ax.plot(ds.abs_amp.loc[qubit]*1e3, 1e3*fit_evals.loc[qubit][0])
        ax.set_ylabel('Trans. amp. I [mV]')
    elif N_pi > 1:
        (ds.assign_coords(amp_mV  = ds.abs_amp *1e3).loc[qubit].state).plot(ax = ax, x = 'amp_mV', y = 'N')
        ax.axvline(1e3*ds.abs_amp.loc[qubit][datamaxIndx.loc[qubit]], color = 'r')
        ax.set_ylabel('num. of pulses')
    ax.set_xlabel('Amplitude [mV]')
    ax.set_title(qubit['qubit'])
grid.fig.suptitle('Rabi : I vs. amplitude')
plt.tight_layout()
plt.show()
node.results['figure'] = grid.fig

# %%
with node.record_state_updates():
    for q in qubits:
        q.xy.operations[operation].amplitude = fit_results[q.name]['Pi_amplitude']

# %%
node.outcomes = {q.name: "successful" for q in qubits}
node.results['initial_parameters'] = node.parameters.model_dump()
node.machine = machine
node.save()

# %%<|MERGE_RESOLUTION|>--- conflicted
+++ resolved
@@ -32,11 +32,8 @@
     flux_point_joint_or_independent: Literal['joint', 'independent'] = "joint"
     reset_type_thermal_or_active: Literal['thermal', 'active'] = "active"
     simulate: bool = False
-<<<<<<< HEAD
+    timeout: int = 100
     wait_for_other_users: bool = False
-=======
-    timeout: int = 100
->>>>>>> 4b3689d0
 
 node = QualibrationNode(
     name="08_Power_Rabi_State",
@@ -178,9 +175,8 @@
     node.save()
     quit()
 else:
-<<<<<<< HEAD
     if node.parameters.wait_for_other_users:
-        with qm_session(qmm, config, timeout=100) as qm:
+        with qm_session(qmm, config, timeout=node.parameters.timeout) as qm:
             job = qm.execute(power_rabi, flags=['auto-element-thread'])
             # Get results from QUA program
             data_list = ["n"]
@@ -194,9 +190,6 @@
                 progress_counter(n, n_avg, start_time=results.start_time)
     else:
         qm = qmm.open_qm(config)
-=======
-    with qm_session(qmm, config, timeout=node.parameters.timeout) as qm:
->>>>>>> 4b3689d0
         job = qm.execute(power_rabi, flags=['auto-element-thread'])
         # Get results from QUA program
         data_list = ["n"]
