# %%
"""
SINGLE QUBIT RANDOMIZED BENCHMARKING (for gates >= 40ns)
The program consists in playing random sequences of Clifford gates and measuring the state of the resonator afterwards.
Each random sequence is derived on the FPGA for the maximum depth (specified as an input) and played for each depth
asked by the user (the sequence is truncated to the desired depth). Each truncated sequence ends with the recovery gate,
found at each step thanks to a preloaded lookup table (Cayley table), that will bring the qubit back to its ground state.

If the readout has been calibrated and is good enough, then state discrimination can be applied to only return the state
of the qubit. Otherwise, the 'I' and 'Q' quadratures are returned.
Each sequence is played n_avg times for averaging. A second averaging is performed by playing different random sequences.

The data is then post-processed to extract the single-qubit gate fidelity and error per gate
.
Prerequisites:
    - Having found the resonance frequency of the resonator coupled to the qubit under study (resonator_spectroscopy).
    - Having calibrated qubit pi pulse (x180) by running qubit, spectroscopy, rabi_chevron, power_rabi and updated the config.
    - Having the qubit frequency perfectly calibrated (ramsey).
    - (optional) Having calibrated the readout (readout_frequency, amplitude, duration_optimization IQ_blobs) for better SNR.
    - Set the desired flux bias.
"""
from qualibrate import QualibrationNode, NodeParameters
from qualang_tools.multi_user import qm_session
from quam_libs.trackable_object import tracked_updates
from typing import Optional, Literal, List

class Parameters(NodeParameters):
    targets_name: str = 'qubits'
    qubits: Optional[List[str]] = None
    use_state_discrimination: bool = True
    use_strict_timing: bool = False
    num_random_sequences: int = 100  # Number of random sequences
    num_averages: int = 20
    max_circuit_depth: int = 1000  # Maximum circuit depth
    delta_clifford: int = 20
    seed: int = 345324
    flux_point_joint_or_independent: Literal['joint', 'independent'] = "joint"
    reset_type_thermal_or_active: Literal['thermal', 'active'] = "thermal"
    simulate: bool = False
    timeout: int = 100
    multiplexed: bool = True
    wait_for_other_users: bool = False

node = QualibrationNode(
    name="11a_Randomized_Benchmarking",
    parameters_class=Parameters
)

node.parameters = Parameters()


from qm.qua import *
from qm import SimulationConfig
from qualang_tools.results import progress_counter, fetching_tool
from qualang_tools.plot import interrupt_on_close
from qualang_tools.bakery.randomized_benchmark_c1 import c1_table
from qualang_tools.units import unit
from quam_libs.components import QuAM, Transmon
from quam_libs.macros import active_reset, qua_declaration

import matplotlib.pyplot as plt
from scipy.optimize import curve_fit
import numpy as np

import matplotlib
from quam_libs.lib.plot_utils import QubitGrid, grid_iter
from quam_libs.lib.save_utils import fetch_results_as_xarray
from quam_libs.lib.fit import fit_decay_exp, decay_exp

# matplotlib.use("TKAgg")


###################################################
#  Load QuAM and open Communication with the QOP  #
###################################################
# Class containing tools to help handling units and conversions.
u = unit(coerce_to_integer=True)
# Instantiate the QuAM class from the state file
machine = QuAM.load()
# Generate the OPX and Octave configurations

config = machine.generate_config()
octave_config = machine.get_octave_config()
# Open Communication with the QOP
qmm = machine.connect()

if node.parameters.qubits is None or node.parameters.qubits == '':
    qubits = machine.active_qubits
else:
    qubits = [machine.qubits[q] for q in node.parameters.qubits]
num_qubits = len(qubits)

##############################
# Program-specific variables #
##############################
num_of_sequences = node.parameters.num_random_sequences  # Number of random sequences
n_avg = node.parameters.num_averages  # Number of averaging loops for each random sequence
max_circuit_depth = node.parameters.max_circuit_depth  # Maximum circuit depth
if node.parameters.delta_clifford < 1:
    raise NotImplementedError("Delta clifford < 2 is not supported.")
delta_clifford = node.parameters.delta_clifford  #  Play each sequence with a depth step equals to 'delta_clifford - Must be > 1
flux_point = node.parameters.flux_point_joint_or_independent
reset_type = node.parameters.reset_type_thermal_or_active
assert (max_circuit_depth / delta_clifford).is_integer(), "max_circuit_depth / delta_clifford must be an integer."
num_depths = max_circuit_depth // delta_clifford + 1
seed = node.parameters.seed # Pseudo-random number generator seed
# Flag to enable state discrimination if the readout has been calibrated (rotated blobs and threshold)
state_discrimination = node.parameters.use_state_discrimination
strict_timing = node.parameters.use_strict_timing
# List of recovery gates from the lookup table
inv_gates = [int(np.where(c1_table[i, :] == 0)[0][0]) for i in range(24)]


###################################
# Helper functions and QUA macros #
###################################
def power_law(power, a, b, p):
    return a * (p**power) + b


def generate_sequence():
    cayley = declare(int, value=c1_table.flatten().tolist())
    inv_list = declare(int, value=inv_gates)
    current_state = declare(int)
    step = declare(int)
    sequence = declare(int, size=max_circuit_depth + 1)
    inv_gate = declare(int, size=max_circuit_depth + 1)
    i = declare(int)
    rand = Random(seed=seed)

    assign(current_state, 0)
    with for_(i, 0, i < max_circuit_depth, i + 1):
        assign(step, rand.rand_int(24))
        assign(current_state, cayley[current_state * 24 + step])
        assign(sequence[i], step)
        assign(inv_gate[i], inv_list[current_state])

    return sequence, inv_gate


def play_sequence(sequence_list, depth, qubit: Transmon):
    i = declare(int)
    with for_(i, 0, i <= depth, i + 1):
        with switch_(sequence_list[i], unsafe=True):
            with case_(0):
                qubit.xy.wait(qubit.xy.operations["x180"].length // 4)
            with case_(1): # x180
                qubit.xy.play("x180")
            with case_(2): # y180
                qubit.xy.play("y180")
            with case_(3): # Z180
                qubit.xy.play("y180")
                qubit.xy.play("x180")
            with case_(4): #Z90 X180 Z-180
                qubit.xy.play("x90")
                qubit.xy.play("y90")
            with case_(5): #Z-90 Y-90 Z-90
                qubit.xy.play("x90")
                qubit.xy.play("-y90")
            with case_(6): #Z-90 X180 Z-180
                qubit.xy.play("-x90")
                qubit.xy.play("y90")
            with case_(7): #Z-90 Y90 Z-90
                qubit.xy.play("-x90")
                qubit.xy.play("-y90")
            with case_(8): # X90 Z90
                qubit.xy.play("y90")
                qubit.xy.play("x90")
            with case_(9): # X-90 Z-90
                qubit.xy.play("y90")
                qubit.xy.play("-x90")
            with case_(10): #z90 X90 Z90
                qubit.xy.play("-y90")
                qubit.xy.play("x90")
            with case_(11): #z90 X-90 Z90
                qubit.xy.play("-y90")
                qubit.xy.play("-x90")
            with case_(12): # x90
                qubit.xy.play("x90")
            with case_(13): # -x90
                qubit.xy.play("-x90")
            with case_(14): # y90
                qubit.xy.play("y90")
            with case_(15): # -y90
                qubit.xy.play("-y90")
            with case_(16): # Z90
                qubit.xy.play("-x90")
                qubit.xy.play("y90")
                qubit.xy.play("x90")
            with case_(17): # -Z90
                qubit.xy.play("-x90")
                qubit.xy.play("-y90")
                qubit.xy.play("x90")
            with case_(18): # Y-90 Z-90
                qubit.xy.play("x180")
                qubit.xy.play("y90")
            with case_(19):  # Y90 Z90
                qubit.xy.play("x180")
                qubit.xy.play("-y90")
            with case_(20): # Y90 Z-90
                qubit.xy.play("y180")
                qubit.xy.play("x90")
            with case_(21): # Y-90 Z90
                qubit.xy.play("y180")
                qubit.xy.play("-x90")
            with case_(22): # x90 Z-90
                qubit.xy.play("x90")
                qubit.xy.play("y90")
                qubit.xy.play("x90")
            with case_(23): # -x90 Z90
                qubit.xy.play("-x90")
                qubit.xy.play("y90")
                qubit.xy.play("-x90")

average_gate_per_clifford = (
    1 * 3 + 9 * 2 + 1 * 4 + 2 * 3 + 4 * 2 + 2 * 3)/24  # = 45/24 = 1.875




# %%


###################
# The QUA program #
###################
with program() as randomized_benchmarking:
    depth = declare(int)  # QUA variable for the varying depth
    depth_target = declare(int)  # QUA variable for the current depth (changes in steps of delta_clifford)
    # QUA variable to store the last Clifford gate of the current sequence which is replaced by the recovery gate
    saved_gate = declare(int)
    m = declare(int)  # QUA variable for the loop over random sequences
    # n = declare(int)  # QUA variable for the averaging loop
    # I = declare(fixed)  # QUA variable for the 'I' quadrature
    # Q = declare(fixed)  # QUA variable for the 'Q' quadrature
    # state = declare(bool)  # QUA variable for state discrimination

    I, I_st, Q, Q_st, n, n_st = qua_declaration(num_qubits=num_qubits)
    state = [declare(int) for _ in range(num_qubits)]
    
    # The relevant streams
    m_st = declare_stream()
    # state_st = declare_stream()
    state_st = [declare_stream() for _ in range(num_qubits)]  

    for i, qubit in enumerate(qubits):
        # Bring the active qubits to the minimum frequency point
        if flux_point == "independent":
            machine.apply_all_flux_to_min()
            qubit.z.to_independent_idle()
        elif flux_point == "joint":
            machine.apply_all_flux_to_joint_idle()
        else:
            raise ValueError(f"Unrecognized flux point {flux_point}")


    with for_(m, 0, m < num_of_sequences, m + 1):  # QUA for_ loop over the random sequences
        sequence_list, inv_gate_list = generate_sequence()  # Generate the random sequence of length max_circuit_depth

        assign(depth_target, 0)  # Initialize the current depth to 0

        with for_(depth, 1, depth <= max_circuit_depth, depth + 1):
            # Replacing the last gate in the sequence with the sequence's inverse gate
            # The original gate is saved in 'saved_gate' and is being restored at the end
            assign(saved_gate, sequence_list[depth])
            assign(sequence_list[depth], inv_gate_list[depth - 1])
            # Only played the depth corresponding to target_depth     
            with if_((depth == 1) | (depth == depth_target)):
                with for_(n, 0, n < n_avg, n + 1):
                    for i, qubit in enumerate(qubits):
                        # Bring the active qubits to the minimum frequency point
                        if flux_point == "independent":
                            machine.apply_all_flux_to_min()
                            qubit.z.to_independent_idle()
                            qubit.z.wait(1000)
                        if node.parameters.multiplexed:
                            qubit.align()
                        else:
                            align()
                        if reset_type == "active":
                            active_reset(machine, qubit.name)
                        else:
                            qubit.resonator.wait(machine.thermalization_time * u.ns)
                        # Align the two elements to play the sequence after qubit initialization
                        align(qubit.xy.name, qubit.resonator.name)
                        # The strict_timing ensures that the sequence will be played without gaps
                        if strict_timing:
                            with strict_timing_():
                                # Play the random sequence of desired depth
                                play_sequence(sequence_list, depth, qubit)
                        else:
                            play_sequence(sequence_list, depth, qubit)
                        # Align the two elements to measure after playing the circuit.
                        align(qubit.xy.name, qubit.resonator.name)
                        # Make sure you updated the ge_threshold and angle if you want to use state discrimination
                        qubit.resonator.measure("readout", qua_vars=(I[i], Q[i]))
                        # Make sure you updated the ge_threshold
                        assign(state[i], Cast.to_int(I[i] > qubit.resonator.operations["readout"].threshold))
                        save(state[i], state_st[i])

                # Go to the next depth
                assign(depth_target, depth_target + delta_clifford)
            # Reset the last gate of the sequence back to the original Clifford gate
            # (that was replaced by the recovery gate at the beginning)
            assign(sequence_list[depth], saved_gate)
        # Save the counter for the progress bar
        save(m, m_st)



    with stream_processing():
        m_st.save("iteration")
        for i in range(num_qubits):
            state_st[i].buffer(n_avg).map(FUNCTIONS.average()).buffer(num_depths).buffer(num_of_sequences).save(f"state{i + 1}")

simulate = node.parameters.simulate

if simulate:
    simulation_config = SimulationConfig(duration=100_000)  # in clock cycles
    job = qmm.simulate(config, randomized_benchmarking, simulation_config)
    job.get_simulated_samples().con1.plot()
    node.results["figure"] = plt.gcf()
    node.machine = machine
    node.save()
    quit()
else:
    # Prepare data for saving
    node.results = {}
<<<<<<< HEAD
    if node.parameters.wait_for_other_users:
        with qm_session(qmm, config, timeout=100) as qm:
            job = qm.execute(randomized_benchmarking, flags=['auto-element-thread'])
            for i in range(num_qubits):
                print(f"Fetching results for qubit {qubits[i].name}")
                data_list = ["iteration"]
                results = fetching_tool(job, data_list, mode="live")
                while results.is_processing():
                # Fetch results
                    fetched_data = results.fetch_all()
                    m = fetched_data[0]
                    progress_counter(m, num_of_sequences, start_time=results.start_time)
    else:
        qm = qmm.open_qm(config)
        job = qm.execute(randomized_benchmarking)
        # job = qmm.execute(randomized_benchmarking, flags=['auto-element-thread'])
=======
    with qm_session(qmm, config, timeout=node.parameters.timeout) as qm:
        job = qm.execute(randomized_benchmarking, flags=['auto-element-thread'])
    
    
>>>>>>> 4b3689d0
        for i in range(num_qubits):
            print(f"Fetching results for qubit {qubits[i].name}")
            data_list = ["iteration"]
            results = fetching_tool(job, data_list, mode="live")
            while results.is_processing():
            # Fetch results
                fetched_data = results.fetch_all()
                m = fetched_data[0]
                progress_counter(m, num_of_sequences, start_time=results.start_time)
        qm.close()

# %%
depths = np.arange(0, max_circuit_depth + 0.1, delta_clifford)
depths[0] = 1
handles = job.result_handles
ds = fetch_results_as_xarray(handles, qubits, {"depths": depths, "sequence": np.arange(num_of_sequences)})

node.results = {}
node.results['ds'] = ds

# %%
import xarray as xr
da_state = 1 - ds['state'].mean(dim='sequence')
da_state: xr.DataArray
da_state.attrs = {'long_name': 'p(0)'}
da_state = da_state.assign_coords(depths=da_state.depths-1)
da_state = da_state.rename(depths='m')
da_state.m.attrs = {'long_name': 'no. of Cliffords'}

# if params['plot']:
#     grid = da_state.plot(col='q', marker='o', figsize=(10, 5))
da_fit = fit_decay_exp(da_state, 'm')

alpha = np.exp(da_fit.sel(fit_vals='decay'))
# EPC from here: https://qiskit.org/textbook/ch-quantum-hardware/randomized-benchmarking.html#Step-5:-Fit-the-resultsfor q in machine.active_qubits:
EPC = (1 - alpha) - (1 - alpha) / 2
EPG = EPC / average_gate_per_clifford

node.results['fit_results'] = {}
for q in qubits:
    node.results['fit_results'][q.name] = {}
    node.results['fit_results'][q.name]['EPC'] = EPC.sel(qubit=q.name).values
    node.results['fit_results'][q.name]['EPG'] = EPG.sel(qubit=q.name).values
    print(f'{q.name}: EPC={EPC.sel(qubit=q.name).values}')
    print(f'{q.name}: EPG={EPG.sel(qubit=q.name).values}')


# %%    
grid_names = [f'{q.name}_0' for q in qubits]
grid = QubitGrid(ds, grid_names)
for ax, qubit in grid_iter(grid):
    da_state_qubit = da_state.sel(qubit=qubit['qubit'])
    da_state_std = ds['state'].std(dim='sequence').sel(qubit=qubit['qubit'])
    ax.errorbar(da_state_qubit.m, da_state_qubit, yerr=da_state_std, fmt='.', capsize=2, elinewidth=0.5)
    # ax.set_yticks([0, 0.5, 1])
    ax.grid('all')
    m = da_state.m.values
    ax.set_title(qubit['qubit'], pad = 22)
    ax.set_xlabel('Circuit depth')
    fit_dict = {k: da_fit.sel(
        **qubit).sel(fit_vals=k).values for k in da_fit.fit_vals.values}
    ax.plot(m, decay_exp(m, **fit_dict), 'r--', label='fit')
    ax.text(
        0., 1.07, f'RB fidelity = {1 - EPG.sel(**qubit).values:.5f}', transform=ax.transAxes)
plt.tight_layout()
plt.show()
node.results['figure'] = grid.fig

# %%
node.outcomes = {q.name: "successful" for q in qubits}
node.results['initial_parameters'] = node.parameters.model_dump()
node.machine = machine
node.save()

# %%<|MERGE_RESOLUTION|>--- conflicted
+++ resolved
@@ -326,9 +326,8 @@
 else:
     # Prepare data for saving
     node.results = {}
-<<<<<<< HEAD
     if node.parameters.wait_for_other_users:
-        with qm_session(qmm, config, timeout=100) as qm:
+        with qm_session(qmm, config, timeout=node.parameters.timeout) as qm:
             job = qm.execute(randomized_benchmarking, flags=['auto-element-thread'])
             for i in range(num_qubits):
                 print(f"Fetching results for qubit {qubits[i].name}")
@@ -343,12 +342,6 @@
         qm = qmm.open_qm(config)
         job = qm.execute(randomized_benchmarking)
         # job = qmm.execute(randomized_benchmarking, flags=['auto-element-thread'])
-=======
-    with qm_session(qmm, config, timeout=node.parameters.timeout) as qm:
-        job = qm.execute(randomized_benchmarking, flags=['auto-element-thread'])
-    
-    
->>>>>>> 4b3689d0
         for i in range(num_qubits):
             print(f"Fetching results for qubit {qubits[i].name}")
             data_list = ["iteration"]
