# %%
from qm import QuantumMachinesManager
from qm.qua import *
from qm.octave import *
from configuration_octave import *
from qm import SimulationConfig
import time
import numpy as np
import matplotlib.pyplot as plt
import matplotlib

matplotlib.use("TkAgg")

amp_list = np.linspace(0.1, 1, 10)

###################################
# Open Communication with the QOP #
###################################
<<<<<<< HEAD
qmm = QuantumMachinesManager(
    host=qop_ip, cluster_name=cluster_name, octave_calibration_db_path=os.getcwd()
)
=======
# qmm = QuantumMachinesManager(host=qop_ip, port=qop_port, octave=octave_config)
qmm = QuantumMachinesManager(host=qop_ip, port=qop_port)
>>>>>>> 294d3876

###################
# The QUA program #
###################
with program() as prog:
    a = declare(fixed)  # QUA variable
<<<<<<< HEAD
    # with for_each_(a, amp_list):
    with infinite_loop_():
        with for_(a, 0, a < 1, a + 0.1):
            play("pi", "qubit1")
            align()
            # # align("qubit1", "qubit2")
            # wait(20, "qubit2")
            play("pi", "qubit2")
=======
    update_frequency("qubit1", 0)
    update_frequency("qubit2", 0)
    with for_each_((a,), (amp_list,)):
        play("pi" * amp(a), "qubit1")
        align("qubit1", "qubit2")
        play("pi" * amp(a), "qubit2")
>>>>>>> 294d3876

            wait(25)
        wait(100)

#######################################
# Execute or Simulate the QUA program #
#######################################
simulate = False
if simulate:
    simulation_config = SimulationConfig(duration=400)  # in clock cycles
    job_sim = qmm.simulate(config, prog, simulation_config)
    job_sim.get_simulated_samples().con1.plot()
    plt.show()
else:
    qm = qmm.open_qm(config)
    job = qm.execute(prog)
    # Execute does not block python! As this is an infinite loop, the job would run forever.
    # In this case, we've put a 10 seconds sleep and then halted the job.
    # time.sleep(10)
    # job.halt()

# %%<|MERGE_RESOLUTION|>--- conflicted
+++ resolved
@@ -8,6 +8,7 @@
 import numpy as np
 import matplotlib.pyplot as plt
 import matplotlib
+import os
 
 matplotlib.use("TkAgg")
 
@@ -16,21 +17,15 @@
 ###################################
 # Open Communication with the QOP #
 ###################################
-<<<<<<< HEAD
 qmm = QuantumMachinesManager(
     host=qop_ip, cluster_name=cluster_name, octave_calibration_db_path=os.getcwd()
 )
-=======
-# qmm = QuantumMachinesManager(host=qop_ip, port=qop_port, octave=octave_config)
-qmm = QuantumMachinesManager(host=qop_ip, port=qop_port)
->>>>>>> 294d3876
 
 ###################
 # The QUA program #
 ###################
 with program() as prog:
     a = declare(fixed)  # QUA variable
-<<<<<<< HEAD
     # with for_each_(a, amp_list):
     with infinite_loop_():
         with for_(a, 0, a < 1, a + 0.1):
@@ -39,14 +34,6 @@
             # # align("qubit1", "qubit2")
             # wait(20, "qubit2")
             play("pi", "qubit2")
-=======
-    update_frequency("qubit1", 0)
-    update_frequency("qubit2", 0)
-    with for_each_((a,), (amp_list,)):
-        play("pi" * amp(a), "qubit1")
-        align("qubit1", "qubit2")
-        play("pi" * amp(a), "qubit2")
->>>>>>> 294d3876
 
             wait(25)
         wait(100)
